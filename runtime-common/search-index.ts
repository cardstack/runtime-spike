import { executableExtensions, baseRealm } from ".";
import { Kind, Realm } from "./realm";
import { RealmPaths, LocalPath } from "./paths";
import { ModuleSyntax } from "./module-syntax";
import { ClassReference, PossibleCardClass } from "./schema-analysis-plugin";
import ignore, { Ignore } from "ignore";
import { Query, Filter, assertQuery } from "./query";

export type CardRef =
  | {
      type: "exportedCard";
      module: string;
      name: string;
    }
  | {
      type: "ancestorOf";
      card: CardRef;
    }
  | {
      type: "fieldOf";
      card: CardRef;
      field: string;
    };

export function isCardRef(ref: any): ref is CardRef {
  if (typeof ref !== "object") {
    return false;
  }
  if (!("type" in ref)) {
    return false;
  }
  if (ref.type === "exportedCard") {
    if (!("module" in ref) || !("name" in ref)) {
      return false;
    }
    return typeof ref.module === "string" && typeof ref.name === "string";
  } else if (ref.type === "ancestorOf") {
    if (!("card" in ref)) {
      return false;
    }
    return isCardRef(ref.card);
  } else if (ref.type === "fieldOf") {
    if (!("card" in ref) || !("field" in ref)) {
      return false;
    }
    if (typeof ref.card !== "object" || typeof ref.field !== "string") {
      return false;
    }
    return isCardRef(ref.card);
  }
  return false;
}

// TODO
export type Saved = string;
export type Unsaved = string | undefined;
export interface CardResource<Identity extends Unsaved = Saved> {
  id: Identity;
  type: "card";
  attributes?: Record<string, any>;
  // TODO add relationships
  meta: {
    adoptsFrom: {
      module: string;
      name: string;
    };
    lastModified?: number;
  };
  links?: {
    self?: string;
  };
}
export interface CardDocument<Identity extends Unsaved = Saved> {
  data: CardResource<Identity>;
}

export function isCardResource(resource: any): resource is CardResource {
  if (typeof resource !== "object") {
    return false;
  }
  if ("id" in resource && typeof resource.id !== "string") {
    return false;
  }
  if (!("type" in resource) || resource.type !== "card") {
    return false;
  }
  if ("attributes" in resource && typeof resource.attributes !== "object") {
    return false;
  }
  if (!("meta" in resource) || typeof resource.meta !== "object") {
    return false;
  }
  let { meta } = resource;
  if (!("adoptsFrom" in meta) && typeof meta.adoptsFrom !== "object") {
    return false;
  }
  let { adoptsFrom } = meta;
  return (
    "module" in adoptsFrom &&
    typeof adoptsFrom.module === "string" &&
    "name" in adoptsFrom &&
    typeof adoptsFrom.name === "string"
  );
}
export function isCardDocument(doc: any): doc is CardDocument {
  if (typeof doc !== "object") {
    return false;
  }
  return "data" in doc && isCardResource(doc.data);
}

export interface CardDefinition {
  id: CardRef;
  key: string; // this is used to help for JSON-API serialization
  super: CardRef | undefined; // base card has no super
  fields: Map<
    string,
    {
      fieldType: "contains" | "containsMany";
      fieldCard: CardRef;
    }
  >;
}

function hasExecutableExtension(path: string): boolean {
  for (let extension of executableExtensions) {
    if (path.endsWith(extension)) {
      return true;
    }
  }
  return false;
}

function trimExecutableExtension(url: URL): URL {
  for (let extension of executableExtensions) {
    if (url.href.endsWith(extension)) {
      return new URL(url.href.replace(new RegExp(`\\${extension}$`), ""));
    }
  }
  return url;
}

// Forces callers to use URL (which avoids accidentally using relative url
// strings without a base)
class URLMap<T> {
  #map: Map<string, T>;
  constructor(mapTuple: [key: URL, value: T][] = []) {
    this.#map = new Map(mapTuple.map(([key, value]) => [key.href, value]));
  }
  get(url: URL): T | undefined {
    return this.#map.get(url.href);
  }
  set(url: URL, value: T) {
    return this.#map.set(url.href, value);
  }
  get [Symbol.iterator]() {
    let self = this;
    return function* () {
      for (let [key, value] of self.#map) {
        yield [new URL(key), value] as [URL, T];
      }
    };
  }
  values() {
    return this.#map.values();
  }
  keys() {
    let self = this;
    return {
      get [Symbol.iterator]() {
        return function* () {
          for (let key of self.#map.keys()) {
            yield new URL(key);
          }
        };
      },
    };
  }
  get size() {
    return this.#map.size;
  }
  remove(url: URL) {
    return this.#map.delete(url.href);
  }
}

export class SearchIndex {
  private instances = new URLMap<CardResource>();
  private modules = new URLMap<ModuleSyntax>();
  private definitions = new Map<string, CardDefinition>();
  private exportedCardRefs = new Map<string, CardRef[]>();
  private ignoreMap = new URLMap<Ignore>();

  constructor(
    private realm: Realm,
    private realmPaths: RealmPaths,
    private readdir: (
      path: string
    ) => AsyncGenerator<{ name: string; path: string; kind: Kind }, void>,
    private readFileAsText: (
      path: LocalPath
    ) => Promise<{ content: string; lastModified: number } | undefined>
  ) {}

  async run() {
    await this.visitDirectory(new URL(this.realm.url));
    await this.semanticPhase();
  }

  private async visitDirectory(url: URL): Promise<void> {
    let ignorePatterns = await this.getIgnorePatterns(url);
    if (ignorePatterns && ignorePatterns.content) {
      this.ignoreMap.set(url, ignore().add(ignorePatterns.content));
    }

    for await (let { path: innerPath, kind } of this.readdir(
      this.realmPaths.local(url)
    )) {
      let innerURL = this.realmPaths.fileURL(innerPath);
      if (this.isIgnored(innerURL)) {
        continue;
      }
      if (kind === "file") {
        await this.visitFile(innerURL);
      } else {
        let directoryURL = this.realmPaths.directoryURL(innerPath);
        await this.visitDirectory(directoryURL);
      }
    }
  }

  async update(url: URL, opts?: { delete?: true }): Promise<void> {
    await this.visitFile(url, opts);
    await this.semanticPhase();
  }

  private async visitFile(url: URL, opts?: { delete?: true }): Promise<void> {
    if (this.isIgnored(url)) {
      return;
    }

    let localPath = this.realmPaths.local(url);
    let fileRef = await this.readFileAsText(localPath);
    if (!fileRef) {
      return;
    }
    let { content, lastModified } = fileRef;
    if (url.href.endsWith(".json")) {
      let json = JSON.parse(content);
      if (isCardDocument(json)) {
        let instanceURL = new URL(url.href.replace(/\.json$/, ""));
        if (opts?.delete && this.instances.get(instanceURL)) {
          this.instances.remove(instanceURL);
        } else {
          json.data.id = instanceURL.href;
          json.data.meta.lastModified = lastModified;
          this.instances.set(instanceURL, json.data);
        }
      }
    } else if (hasExecutableExtension(url.href)) {
      let mod = new ModuleSyntax(content);
      this.modules.set(url, mod);
      this.modules.set(trimExecutableExtension(url), mod);
    }
  }

  private async semanticPhase(): Promise<void> {
    let newDefinitions: Map<string, CardDefinition> = new Map();
    for (let [url, mod] of this.modules) {
      for (let possibleCard of mod.possibleCards) {
        if (possibleCard.exportedAs) {
          if (this.isIgnored(url)) {
            continue;
          }
          await this.buildDefinition(
            newDefinitions,
            url,
            mod,
            {
              type: "exportedCard",
              module: url.href,
              name: possibleCard.exportedAs,
            },
            possibleCard
          );
        }
      }
    }
    let newExportedCardRefs = new Map<string, CardRef[]>();
    for (let def of newDefinitions.values()) {
      if (def.id.type !== "exportedCard") {
        continue;
      }
      let { module } = def.id;
      let refs = newExportedCardRefs.get(module);
      if (!refs) {
        refs = [];
        newExportedCardRefs.set(module, refs);
      }
      refs.push(def.id);
    }

    // atomically update the search index
    this.definitions = newDefinitions;
    this.exportedCardRefs = newExportedCardRefs;
  }

  private async buildDefinition(
    definitions: Map<string, CardDefinition>,
    url: URL,
    mod: ModuleSyntax,
    ref: CardRef,
    possibleCard: PossibleCardClass
  ): Promise<CardDefinition | undefined> {
    let id: CardRef = possibleCard.exportedAs
      ? {
          type: "exportedCard",
          module: new URL(url, this.realm.url).href,
          name: possibleCard.exportedAs,
        }
      : ref;

    let def = definitions.get(this.internalKeyFor(id));
    if (def) {
      definitions.set(this.internalKeyFor(ref), def);
      return def;
    }

    let superDef = await this.definitionForClassRef(
      definitions,
      url,
      mod,
      possibleCard.super,
      { type: "ancestorOf", card: id }
    );

    if (!superDef) {
      return undefined;
    }

    let fields: CardDefinition["fields"] = new Map(superDef.fields);

    for (let [fieldName, possibleField] of possibleCard.possibleFields) {
      if (!isOurFieldDecorator(possibleField.decorator, url)) {
        continue;
      }
      let fieldType = getFieldType(possibleField.type, url);
      if (!fieldType) {
        continue;
      }
      let fieldDef = await this.definitionForClassRef(
        definitions,
        url,
        mod,
        possibleField.card,
        { type: "fieldOf", card: id, field: fieldName }
      );
      if (fieldDef) {
        fields.set(fieldName, { fieldType, fieldCard: fieldDef.id });
      }
    }

    let key = this.internalKeyFor(id);
    def = { id, key, super: superDef.id, fields };
    definitions.set(key, def);
    return def;
  }

  private async definitionForClassRef(
    definitions: Map<string, CardDefinition>,
    url: URL,
    mod: ModuleSyntax,
    ref: ClassReference,
    targetRef: CardRef
  ): Promise<CardDefinition | undefined> {
    if (ref.type === "internal") {
      return await this.buildDefinition(
        definitions,
        url,
        mod,
        targetRef,
        mod.possibleCards[ref.classIndex]
      );
    } else {
      if (this.isLocal(new URL(ref.module, url))) {
        let inner = this.lookupPossibleCard(new URL(ref.module, url), ref.name);
        if (!inner) {
          return undefined;
        }
        return await this.buildDefinition(
          definitions,
          new URL(ref.module, url),
          inner.mod,
          targetRef,
          inner.possibleCard
        );
      } else {
        // TODO we should make a fetch to the realm
        return await getExternalCardDefinition(
          new URL(ref.module, url),
          ref.name
        );
      }
    }
  }

  private internalKeyFor(ref: CardRef): string {
    switch (ref.type) {
      case "exportedCard":
        let module = new URL(ref.module, this.realm.url).href;
        return `${module}/${ref.name}`;
      case "ancestorOf":
        return `${this.internalKeyFor(ref.card)}/ancestor`;
      case "fieldOf":
        return `${this.internalKeyFor(ref.card)}/fields/${ref.field}`;
    }
  }

  private lookupPossibleCard(
    module: URL,
    exportedName: string
  ): { mod: ModuleSyntax; possibleCard: PossibleCardClass } | undefined {
    let mod = this.modules.get(module);
    if (!mod) {
      // TODO: broken import seems bad
      return undefined;
    }
    let possibleCard = mod.possibleCards.find(
      (c) => c.exportedAs === exportedName
    );
    if (!possibleCard) {
      return undefined;
    }
    return { mod, possibleCard };
  }

  private isLocal(url: URL): boolean {
    return url.href.startsWith(this.realm.url);
  }

  // TODO: complete these types
  async search(query: Query): Promise<CardResource[]> {
    assertQuery(query);

    if (!query || Object.keys(query).length === 0) {
      return [...this.instances.values()];
    }

    if (query.id) {
      let card = this.instances.get(new URL(query.id));
      return card ? [card] : [];
    }

    if (query.filter) {
      return filterCardData(query.filter, [...this.instances.values()]);
    }

    throw new Error("Not implemented");
  }

  async typeOf(ref: CardRef): Promise<CardDefinition | undefined> {
    return this.definitions.get(this.internalKeyFor(ref));
  }

  async exportedCardsOf(module: string): Promise<CardRef[]> {
    module = new URL(module, this.realm.url).href;
    return this.exportedCardRefs.get(module) ?? [];
  }

  // TODO merge this into the .search() API after we get the queries working
<<<<<<< HEAD
  async card(url: URL): Promise<CardResource | undefined> {
    return this.instances.get(url);
=======
  async directory(
    url: URL
  ): Promise<{ name: string; kind: Kind }[] | undefined> {
    return this.directories.get(url);
>>>>>>> 2ba392d4
  }

  // TODO merge this into the .search() API after we get the queries working
  async module(url: URL): Promise<string | undefined> {
    return this.modules.get(url)?.src;
  }

  private async getIgnorePatterns(
    url: URL
  ): Promise<{ content: string; lastModified: number } | undefined> {
    let ref = await this.readFileAsText(
      this.realmPaths.local(new URL(".monacoignore", url))
    );
    // are these supposed to be mutually exclusive?
    if (!ref) {
      ref = await this.readFileAsText(
        this.realmPaths.local(new URL(".gitignore", url))
      );
    }

    return ref;
  }

  public isIgnored(url: URL): boolean {
    if (url.href === this.realm.url) {
      return false; // you can't ignore the entire realm
    }
    if (this.ignoreMap.size === 0) {
      return false;
    }
    // Test URL against closest ignore. (Should the ignores cascade? so that the
    // child ignore extends the parent ignore?)
    let ignoreURLs = [...this.ignoreMap.keys()].map((u) => u.href);
    let matchingIgnores = ignoreURLs.filter((u) => url.href.includes(u));
    let ignoreURL = matchingIgnores.sort((a, b) => b.length - a.length)[0] as
      | string
      | undefined;
    if (!ignoreURL) {
      return false;
    }
    let ignore = this.ignoreMap.get(new URL(ignoreURL))!;
    let pathname = this.realmPaths.local(url);
    return ignore.test(pathname).ignored;
  }
}

function isOurFieldDecorator(ref: ClassReference, inModule: URL): boolean {
  return (
    ref.type === "external" &&
    new URL(ref.module, inModule).href === baseRealm.fileURL("card-api").href &&
    ref.name === "field"
  );
}

function getFieldType(
  ref: ClassReference,
  inModule: URL
): "contains" | "containsMany" | undefined {
  if (
    ref.type === "external" &&
    new URL(ref.module, inModule).href === baseRealm.fileURL("card-api").href &&
    ["contains", "containsMany"].includes(ref.name)
  ) {
    return ref.name as ReturnType<typeof getFieldType>;
  }
  return undefined;
}

export async function getExternalCardDefinition(
  moduleURL: URL,
  exportName: string
): Promise<CardDefinition | undefined> {
  // TODO This is scaffolding for the base realm, implement for real once we
  // have this realm endpoint fleshed out
  if (!baseRealm.inRealm(moduleURL)) {
    return Promise.resolve(undefined);
  }
  let path = baseRealm.local(moduleURL);
  switch (path) {
    case "card-api":
      return exportName === "Card"
        ? {
            id: {
              type: "exportedCard",
              module: moduleURL.href,
              name: exportName,
            },
            key: `${baseRealm.fileURL(path)}/Card`,
            super: undefined,
            fields: new Map(),
          }
        : undefined;
    case "string":
    case "integer":
    case "date":
    case "datetime":
      return exportName === "default"
        ? {
            id: {
              type: "exportedCard",
              module: moduleURL.href,
              name: exportName,
            },
            super: {
              type: "exportedCard",
              module: baseRealm.fileURL("card-api").href,
              name: "Card",
            },
            key: `${baseRealm.fileURL(path)}/default`,
            fields: new Map(),
          }
        : undefined;
    case "text-area":
      return exportName === "default"
        ? Promise.resolve({
            id: {
              type: "exportedCard",
              module: moduleURL.href,
              name: exportName,
            },
            super: {
              type: "exportedCard",
              module: baseRealm.fileURL("string").href,
              name: "default",
            },
            key: `${baseRealm.fileURL(path)}/default`,
            fields: new Map(),
          })
        : undefined;
  }
  throw new Error(
    `unimplemented: don't know how to look up card types for ${moduleURL.href}`
  );
}

function filterCardData(
  filter: Filter,
  results: CardResource[],
  opts?: { negate?: true }
): CardResource[] {
  if (!("not" in filter) && !("eq" in filter)) {
    throw new Error("Not implemented");
  }

  if ("not" in filter) {
    results = filterCardData(filter.not, results, { negate: true });
  }

  if ("eq" in filter) {
    results = filterByFieldData(filter.eq, results, opts);
  }

  return results;
}

function filterByFieldData(
  query: Record<string, any>,
  instances: CardResource[],
  opts?: { negate?: true }
): CardResource[] {
  let results = instances as Record<string, any>[];

  for (let [key, value] of Object.entries(query)) {
    results = results.filter((c) => {
      let fields = key.split(".");
      if (fields.length > 1) {
        let compValue = c;
        while (fields.length > 0 && compValue) {
          let field = fields.shift();
          compValue = compValue?.[field!];
        }
        if (opts?.negate) {
          return compValue !== value;
        }
        return compValue === value;
      } else {
        if (opts?.negate) {
          return c[key] !== value;
        }
        return c[key] === value;
      }
    });
  }

  return results as CardResource[];
}<|MERGE_RESOLUTION|>--- conflicted
+++ resolved
@@ -465,23 +465,6 @@
   async exportedCardsOf(module: string): Promise<CardRef[]> {
     module = new URL(module, this.realm.url).href;
     return this.exportedCardRefs.get(module) ?? [];
-  }
-
-  // TODO merge this into the .search() API after we get the queries working
-<<<<<<< HEAD
-  async card(url: URL): Promise<CardResource | undefined> {
-    return this.instances.get(url);
-=======
-  async directory(
-    url: URL
-  ): Promise<{ name: string; kind: Kind }[] | undefined> {
-    return this.directories.get(url);
->>>>>>> 2ba392d4
-  }
-
-  // TODO merge this into the .search() API after we get the queries working
-  async module(url: URL): Promise<string | undefined> {
-    return this.modules.get(url)?.src;
   }
 
   private async getIgnorePatterns(
