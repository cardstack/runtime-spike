--- conflicted
+++ resolved
@@ -23,11 +23,7 @@
 
 export class DirectoryResource extends Resource<Args> {
   @tracked entries: Entry[] = [];
-<<<<<<< HEAD
-  //private interval: ReturnType<typeof setInterval>;
-=======
   private interval: ReturnType<typeof setInterval> | undefined;
->>>>>>> d433167c
   private url: string | undefined;
   private realmPath: RealmPaths;
 
@@ -36,13 +32,6 @@
 
   constructor(owner: unknown, args: Args) {
     super(owner, args);
-<<<<<<< HEAD
-    // registerDestructor(this, () => {
-    //   clearInterval(this.interval);
-    // });
-    //(() => taskFor(this.readdir).perform(), 1000);
-=======
->>>>>>> d433167c
     if (!this.localRealm.isAvailable) {
       throw new Error('Local realm is not available');
     }
