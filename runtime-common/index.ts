--- conflicted
+++ resolved
@@ -77,11 +77,10 @@
  */
 
 export const externalsMap: Map<string, string[]> = new Map([
-<<<<<<< HEAD
-  ["@cardstack/runtime-common", ["Loader", "chooseCard"]],
-=======
-  ["@cardstack/runtime-common", ["Loader", "Deferred", "isCardResource"]],
->>>>>>> c5f3b8c6
+  [
+    "@cardstack/runtime-common",
+    ["Loader", "Deferred", "isCardResource", "chooseCard"],
+  ],
   ["@glimmer/component", ["default"]],
   ["@ember/component", ["setComponentTemplate", "default"]],
   ["@ember/component/template-only", ["default"]],
