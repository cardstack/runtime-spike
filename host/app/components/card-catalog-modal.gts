import Component from '@glimmer/component';
import { on } from '@ember/modifier';
import { fn } from '@ember/helper';
import { tracked } from '@glimmer/tracking';
import { action } from '@ember/object';
import { registerDestructor } from '@ember/destroyable';
import { taskFor } from 'ember-concurrency-ts';
import { enqueueTask } from 'ember-concurrency';
import type { Card } from 'https://cardstack.com/base/card-api';
//@ts-ignore cached not available yet in definitely typed
import { cached } from '@glimmer/tracking';
import type { Query } from '@cardstack/runtime-common/query';
import { Deferred } from '@cardstack/runtime-common/deferred';
import { getSearchResults, Search } from '../resources/search';
import { cardInstance } from '../resources/card-instance';
import Preview from './preview';

export default class CardCatalogModal extends Component {
  <template>
    {{#if this.currentRequest}}
      <dialog class="dialog-box" open data-test-card-catalog-modal>
        <button {{on "click" (fn this.pick undefined)}} type="button">X Close</button>
        <h1>Card Catalog</h1>
        <div>
          {{#if this.currentRequest.search.isLoading}}
            Loading...
          {{else}}
            <ul class="card-catalog" data-test-card-catalog>
              {{#each this.cards as |card|}}
                {{#if card}}
                  <li data-test-card-catalog-item={{card.id}}>
                    <Preview @card={{card}} @selectedFormat="embedded" />
                    <button {{on "click" (fn this.pick card)}} type="button" data-test-select={{card.id}}>
                      Select
                    </button>
                  </li>
                {{/if}}
              {{else}}
                <p>No cards available</p>
              {{/each}}
            </ul>
          {{/if}}
        </div>
      </dialog>
    {{/if}}
  </template>

  @tracked currentRequest: {
    search: Search;
    deferred: Deferred<Card | undefined>;
  } | undefined = undefined;

  @cached
  get cardInstances() {
    return this.currentRequest?.search.instances?.map((instance) => cardInstance(this, () => instance));
  }
  @cached
  get cards() {
    return this.cardInstances?.map((c) => c.instance);
  }

  constructor(owner: unknown, args: {}) {
    super(owner, args);
    (globalThis as any)._CARDSTACK_CARD_CHOOSER = this;
    registerDestructor(this, () => {
      delete (globalThis as any)._CARDSTACK_CARD_CHOOSER;
    });
  }

  async chooseCard<T extends Card>(query: Query): Promise<undefined | T> {
    return await taskFor(this._chooseCard).perform(query) as T | undefined;
  }

  @enqueueTask private async _chooseCard<T extends Card>(query: Query): Promise<undefined | T> {
    this.currentRequest = {
      search: getSearchResults(this, () => query),
      deferred: new Deferred(),
    };
<<<<<<< HEAD
    let resource = await this.currentRequest.deferred.promise;
    if (resource) {
      let api = await this.loaderService.loader.import<typeof import('https://cardstack.com/base/card-api')>('https://cardstack.com/base/card-api');
      return await api.createFromSerialized({ data: resource }, this.localRealm.url, { loader: this.loaderService.loader }) as T;
=======
    let card = await this.currentRequest.deferred.promise;
    if (card) {
      return card as T;
>>>>>>> f5b9c39a
    } else {
      return undefined;
    }
  }

  @action pick(card?: Card): void {
    if (this.currentRequest) {
      this.currentRequest.deferred.resolve(card);
      this.currentRequest = undefined;
    }
  }
}

declare module '@glint/environment-ember-loose/registry' {
  export default interface Registry {
    CardCatalogModal: typeof CardCatalogModal;
   }
}<|MERGE_RESOLUTION|>--- conflicted
+++ resolved
@@ -76,16 +76,9 @@
       search: getSearchResults(this, () => query),
       deferred: new Deferred(),
     };
-<<<<<<< HEAD
-    let resource = await this.currentRequest.deferred.promise;
-    if (resource) {
-      let api = await this.loaderService.loader.import<typeof import('https://cardstack.com/base/card-api')>('https://cardstack.com/base/card-api');
-      return await api.createFromSerialized({ data: resource }, this.localRealm.url, { loader: this.loaderService.loader }) as T;
-=======
     let card = await this.currentRequest.deferred.promise;
     if (card) {
       return card as T;
->>>>>>> f5b9c39a
     } else {
       return undefined;
     }
