--- conflicted
+++ resolved
@@ -818,11 +818,7 @@
       } catch (err: any) {
         assert.strictEqual(
           err.message,
-<<<<<<< HEAD
           `Your filter refers to nonexistent type: import { Nonexistent } from "${paths.url}nonexistent"`
-=======
-          `Your filter refers to nonexistent type ${testModuleRealm}nonexistent/Nonexistent`
->>>>>>> e979cd14
         );
       }
     });
