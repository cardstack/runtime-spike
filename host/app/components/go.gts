import { on } from '@ember/modifier';
import Component from '@glint/environment-ember-loose/glimmer-component';
import { action } from '@ember/object';
import monaco from '../modifiers/monaco';
import { service } from '@ember/service';
import { restartableTask } from 'ember-concurrency';
import { taskFor } from 'ember-concurrency-ts';
import { tracked } from '@glimmer/tracking';
import { trackedFunction } from 'ember-resources';
import Helper, { helper } from '@glint/environment-ember-loose/ember-component/helper';
import { fn } from '@ember/helper';
import * as monacoEditor from 'monaco-editor';
import LocalRealm from '../services/local-realm';

interface Entry { 
  name: string;
  handle: FileSystemDirectoryHandle | FileSystemFileHandle;
  path: string;
  indent: number 
}

async function getDirectoryEntries(directoryHandle: FileSystemDirectoryHandle, dir = ['.']): Promise<Entry[]> {
  let entries: Entry[] = [];
  for await (let [name, handle] of (directoryHandle as any as AsyncIterable<[string, FileSystemDirectoryHandle | FileSystemFileHandle]>)) {
    entries.push({ name, handle, path: [...dir, name].join('/'), indent: dir.length });
    if (handle.kind === 'directory') {
      entries.push(...await getDirectoryEntries(handle, [...dir, name]));
    }
  }
  return entries.sort((a, b) => a.path.localeCompare(b.path));
}

const eq = helper(<T>([a,b]: [T, T]): boolean => a === b);

class FakePageTitle extends Helper<{ PositionalArgs: [string]}> {}

declare module '@glint/environment-ember-loose/registry' {
  export default interface Registry {
    Go: typeof Go;
     'page-title': typeof FakePageTitle
   }
}

export default class Go extends Component {
  <template>
    <div class="editor">
      <div class="file-tree">
        {{#if this.localRealm.isAvailable}}
          <button {{on "click" this.closeRealm}}>Close local realm</button> 
          {{#each this.listing.value as |entry|}}
            {{#if (eq entry.handle.kind 'file')}}
              <div class="item file indent-{{entry.indent}}"
                   {{on "click" (fn this.open entry)}}>
                {{entry.name}}
              </div>
            {{else}}
              <div class="item directory indent-{{entry.indent}}">
                {{entry.name}}/
              </div>
            {{/if}}
          {{/each}}
        {{else if this.localRealm.isLoading }}
          ...
        {{else if this.localRealm.isEmpty}}
          <button {{on "click" this.openRealm}}>Open a local realm</button>
        {{/if}}
      </div>
      {{#if this.selectedFile}}
        <div {{monaco}}></div>
      {{/if}}
    </div>
  </template>

  @service declare localRealm: LocalRealm;
  @tracked selectedFile: Entry | undefined;

  @action
  openRealm() {
    this.localRealm.chooseDirectory();
  }
  @action
  closeRealm() {
    if (this.localRealm.isAvailable) {
      this.localRealm.close();
      this.selectedFile = undefined;
    }
  }

  @action
  open(handle: Entry) {
    this.selectedFile = handle;
    taskFor(this.openFile).perform(handle);
  }

  listing = trackedFunction(this, async () => {
    if (!this.localRealm.isAvailable) {
      return [];
    }
    return getDirectoryEntries(this.localRealm.fsHandle)
  });

  @restartableTask async openFile(entry: Entry) {
    let { handle } = entry;
    if (handle.kind !== 'file') {
      throw new Error(`Cannot open the directory ${handle.name} in monaco`);
    }
    let file = await handle.getFile();
    let language = getEditorLanguage(file.name);
    let reader = new FileReader();
    let data = await new Promise<string>((resolve, reject) => {
      reader.onload = () => resolve(reader.result as string);
      reader.onerror = reject;
      reader.readAsText(file);
    });

    // Don't really understand what it means to have multiple models--but either
    // way we are editing the first one
    let [ model ] = monacoEditor.editor.getModels();

    monacoEditor.editor.setModelLanguage(model, language);
    model.setValue(data);
  }
<<<<<<< HEAD
}

function getEditorLanguage(fileName) {
  // note: if we only care about a couple of the languages,
  // a conditional would be sufficient instead of this
  const languages = monacoEditor.languages.getLanguages();
  let extension = '.' + fileName.split('.').pop();
  let language = languages.find(lang => {
    if (!lang.extensions || lang.extensions.length === 0) {
      return;
    }
    return lang.extensions.find(ext => ext === extension ? lang : null);
  });

  if (!language) {
    return 'plaintext';
  }
  return language.id;
}

async function getDirectoryEntries(directoryHandle, dir = ['.']) {
  let entries = [];
  const EXCLUDED_DIRS = ['dist', 'tmp', 'node_modules', '.vscode', '.git'];
  const EXCLUDED_FILES = ['.gitkeep'];
  for await (let [name, handle] of directoryHandle.entries()) {
    if (EXCLUDED_DIRS.includes(name)) {
      continue;
    }
    entries.push({ name, handle, path: [...dir, name].join('/'), indent: dir.length });
    if (handle.kind === 'directory') {
      entries.push(...await getDirectoryEntries(handle, [...dir, name]));
      entries = entries.filter(entry => !EXCLUDED_FILES.includes(entry.name));
    }
  }
  return entries.sort((a, b) => a.path.localeCompare(b.path));
=======
>>>>>>> 80a9792c
}

<|MERGE_RESOLUTION|>--- conflicted
+++ resolved
@@ -12,11 +12,11 @@
 import * as monacoEditor from 'monaco-editor';
 import LocalRealm from '../services/local-realm';
 
-interface Entry { 
+interface Entry {
   name: string;
   handle: FileSystemDirectoryHandle | FileSystemFileHandle;
   path: string;
-  indent: number 
+  indent: number
 }
 
 async function getDirectoryEntries(directoryHandle: FileSystemDirectoryHandle, dir = ['.']): Promise<Entry[]> {
@@ -28,6 +28,22 @@
     }
   }
   return entries.sort((a, b) => a.path.localeCompare(b.path));
+}
+
+function getEditorLanguage(fileName: string) {
+  const languages = monacoEditor.languages.getLanguages();
+  let extension = '.' + fileName.split('.').pop();
+  let language = languages.find(lang => {
+    if (!lang.extensions || lang.extensions.length === 0) {
+      return;
+    }
+    return lang.extensions.find(ext => ext === extension ? lang : null);
+  });
+
+  if (!language) {
+    return 'plaintext';
+  }
+  return language.id;
 }
 
 const eq = helper(<T>([a,b]: [T, T]): boolean => a === b);
@@ -46,7 +62,7 @@
     <div class="editor">
       <div class="file-tree">
         {{#if this.localRealm.isAvailable}}
-          <button {{on "click" this.closeRealm}}>Close local realm</button> 
+          <button {{on "click" this.closeRealm}}>Close local realm</button>
           {{#each this.listing.value as |entry|}}
             {{#if (eq entry.handle.kind 'file')}}
               <div class="item file indent-{{entry.indent}}"
@@ -120,43 +136,4 @@
     monacoEditor.editor.setModelLanguage(model, language);
     model.setValue(data);
   }
-<<<<<<< HEAD
-}
-
-function getEditorLanguage(fileName) {
-  // note: if we only care about a couple of the languages,
-  // a conditional would be sufficient instead of this
-  const languages = monacoEditor.languages.getLanguages();
-  let extension = '.' + fileName.split('.').pop();
-  let language = languages.find(lang => {
-    if (!lang.extensions || lang.extensions.length === 0) {
-      return;
-    }
-    return lang.extensions.find(ext => ext === extension ? lang : null);
-  });
-
-  if (!language) {
-    return 'plaintext';
-  }
-  return language.id;
-}
-
-async function getDirectoryEntries(directoryHandle, dir = ['.']) {
-  let entries = [];
-  const EXCLUDED_DIRS = ['dist', 'tmp', 'node_modules', '.vscode', '.git'];
-  const EXCLUDED_FILES = ['.gitkeep'];
-  for await (let [name, handle] of directoryHandle.entries()) {
-    if (EXCLUDED_DIRS.includes(name)) {
-      continue;
-    }
-    entries.push({ name, handle, path: [...dir, name].join('/'), indent: dir.length });
-    if (handle.kind === 'directory') {
-      entries.push(...await getDirectoryEntries(handle, [...dir, name]));
-      entries = entries.filter(entry => !EXCLUDED_FILES.includes(entry.name));
-    }
-  }
-  return entries.sort((a, b) => a.path.localeCompare(b.path));
-=======
->>>>>>> 80a9792c
-}
-
+}