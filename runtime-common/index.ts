import { CardResource } from "./search-index";

// a card resource but with optional "id" and "type" props
export type LooseCardResource = Omit<CardResource, "id" | "type"> & {
  type?: "card";
  id?: string;
};

export interface LooseCardDocument {
  data: LooseCardResource;
}

export { Deferred } from "./deferred";

export interface ResourceObject {
  type: string;
  attributes?: Record<string, any>;
  relationships?: Record<string, any>;
  meta?: Record<string, any>;
}

export interface ResourceObjectWithId extends ResourceObject {
  id: string;
}

export interface DirectoryEntryRelationship {
  links: {
    related: string;
  };
  meta: {
    kind: "directory" | "file";
  };
}
import { RealmPaths } from "./paths";
import { Query } from "./query";
export const baseRealm = new RealmPaths("https://cardstack.com/base/");
export { RealmPaths };

export const executableExtensions = [".js", ".gjs", ".ts", ".gts"];

import type { ExportedCardRef } from "./search-index";
export const catalogEntryRef: ExportedCardRef = {
  module: `${baseRealm.url}catalog-entry`,
  name: "CatalogEntry",
};
export const baseCardRef: ExportedCardRef = {
  module: `${baseRealm.url}card-api`,
  name: "Card",
};

type Format = "isolated" | "embedded" | "edit";
export interface NewCardArgs {
  type: "new";
  realmURL: string;
  cardSource: ExportedCardRef;
  initialCardResource?: LooseCardResource;
}
export interface ExistingCardArgs {
  type: "existing";
  url: string;
  // this is just used for test fixture data. as soon as we
  // have an actual ember service for the API we should just
  //  mock that instead
  json?: LooseCardDocument;
  format?: Format;
}

// From https://github.com/iliakan/detect-node
export const isNode =
  Object.prototype.toString.call(globalThis.process) === "[object process]";

/* Any new externally consumed modules should be added here,
 * along with the exports from the modules that are consumed.
 * These exports are paired with the host/app/app.ts which is
 * responsible for loading the external modules and making them
 * available in the window.RUNTIME_SPIKE_EXTERNALS Map. Any changes
 * to the externals below should also be reflected in the
 * host/app/app.ts file.
 */

export const externalsMap: Map<string, string[]> = new Map([
  [
    "@cardstack/runtime-common",
    [
      "Loader",
      "Deferred",
      "isCardResource",
      "chooseCard",
      "baseCardRef",
<<<<<<< HEAD
      "createNewCard",
=======
      "isMetaFieldItem",
>>>>>>> 399b0332
    ],
  ],
  ["@glimmer/component", ["default"]],
  ["@ember/component", ["setComponentTemplate", "default"]],
  ["@ember/component/template-only", ["default"]],
  ["@ember/template-factory", ["createTemplateFactory"]],
  ["@glimmer/tracking", ["tracked"]],
  ["@ember/object", ["action", "get"]],
  ["@ember/helper", ["get", "fn"]],
  ["@ember/modifier", ["on"]],
  ["@ember/destroyable", ["registerDestructor"]],
  ["ember-resources", ["Resource", "useResource"]],
  ["ember-concurrency", ["task", "restartableTask"]],
  ["ember-concurrency-ts", ["taskFor"]],
  ["ember-modifier", ["default", "modifier"]],
  ["flat", ["flatten", "unflatten"]],
  ["lodash", ["flatMap", "startCase", "get", "set", "isEqual"]],
  ["tracked-built-ins", ["TrackedWeakMap"]],
  ["date-fns", ["parseISO", "format", "parse"]],
]);

export { Realm } from "./realm";
export { Loader } from "./loader";
export type { Kind, RealmAdapter, FileRef } from "./realm";

import type { CardRef } from "./search-index";
export type { CardRef };
export type {
  ExportedCardRef,
  CardResource,
  CardDocument,
  Meta,
} from "./search-index";
export {
  isMeta,
  isCardResource,
  isCardDocument,
  isCardCollectionDocument,
  isCardSingleResourceDocument,
} from "./search-index";

// @ts-ignore tsc doesn't understand .gts files
import type CardAPI from "https://cardstack.com/base/card-api";
// @ts-ignore tsc doesn't understand .gts files
import type { Card } from "https://cardstack.com/base/card-api";
export { CardAPI, Card };

export interface CardChooser {
  chooseCard<T extends Card>(query: Query): Promise<undefined | T>;
}

export async function chooseCard<T extends Card>(
  query: Query
): Promise<undefined | T> {
  let here = globalThis as any;
  if (!here._CARDSTACK_CARD_CHOOSER) {
    throw new Error(
      `no cardstack card chooser is available in this environment`
    );
  }
  let chooser: CardChooser = here._CARDSTACK_CARD_CHOOSER;

  return await chooser.chooseCard<T>(query);
}

export interface CardCreator {
  create<T extends Card>(ref: ExportedCardRef): Promise<undefined | T>;
}

export async function createNewCard<T extends Card>(
  ref: ExportedCardRef
): Promise<undefined | T> {
  let here = globalThis as any;
  if (!here._CARDSTACK_CREATE_NEW_CARD) {
    throw new Error(
      `no cardstack card creator is available in this environment`
    );
  }
  let cardCreator: CardCreator = here._CARDSTACK_CREATE_NEW_CARD;

  return await cardCreator.create<T>(ref);
}

export function hasExecutableExtension(path: string): boolean {
  for (let extension of executableExtensions) {
    if (path.endsWith(extension)) {
      return true;
    }
  }
  return false;
}

export function trimExecutableExtension(url: URL): URL {
  for (let extension of executableExtensions) {
    if (url.href.endsWith(extension)) {
      return new URL(url.href.replace(new RegExp(`\\${extension}$`), ""));
    }
  }
  return url;
}

export function internalKeyFor(
  ref: CardRef,
  relativeTo: URL | undefined
): string {
  switch (ref.type) {
    case "exportedCard":
      let module = trimExecutableExtension(
        new URL(ref.module, relativeTo)
      ).href;
      return `${module}/${ref.name}`;
    case "ancestorOf":
      return `${internalKeyFor(ref.card, relativeTo)}/ancestor`;
    case "fieldOf":
      return `${internalKeyFor(ref.card, relativeTo)}/fields/${ref.field}`;
  }
}<|MERGE_RESOLUTION|>--- conflicted
+++ resolved
@@ -87,11 +87,8 @@
       "isCardResource",
       "chooseCard",
       "baseCardRef",
-<<<<<<< HEAD
+      "isMetaFieldItem",
       "createNewCard",
-=======
-      "isMetaFieldItem",
->>>>>>> 399b0332
     ],
   ],
   ["@glimmer/component", ["default"]],
