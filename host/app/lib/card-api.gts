--- conflicted
+++ resolved
@@ -311,13 +311,6 @@
   return { component };
 }
 
-<<<<<<< HEAD
-async function loadModel<T extends Card>(model: T, stack: { from: T, to: T, name: string}[] = []): Promise<void> {
-  for (let [fieldName, field] of Object.entries(getFields(model))) {
-    let value: any = await loadField(model, fieldName as keyof T);
-    if (!(primitive in field) && !stack.find(({ from, to, name }) => from === model && to === value && name === fieldName)) {
-      await loadModel(value, [...stack, { from: model, to: value, name: fieldName }]);
-=======
 async function recompute(card: Card): Promise<void> {
   // Note that after each async step we check to see if we are still the
   // current promise, otherwise we bail
@@ -331,16 +324,15 @@
     return;
   }
 
-  async function _loadModel<T extends Card>(model: T): Promise<void> {
+  async function _loadModel<T extends Card>(model: T, stack: { from: T, to: T, name: string}[] = []): Promise<void> {
     for (let [fieldName, field] of Object.entries(getFields(model))) {
       let value: any = await loadField(model, fieldName as keyof T);
       if (recomputePromises.get(card) !== recomputePromise) {
         return;
       }
-      if (!(primitive in field)) {
-        await _loadModel(value);
-      }
->>>>>>> 575f2202
+      if (!(primitive in field) && !stack.find(({ from, to, name }) => from === model && to === value && name === fieldName)) {
+        await _loadModel(value, [...stack, { from: model, to: value, name: fieldName }]);
+      }
     }
   }
 
@@ -382,10 +374,9 @@
   let obj = card.prototype;
   while (obj) {
     let desc = Reflect.getOwnPropertyDescriptor(obj, fieldName);
-    let _fieldCard = (desc?.get as any)?.[isField] as CardT | (() => CardT);
-    if (_fieldCard) {
-      let fieldCard = "baseCard" in _fieldCard ? _fieldCard : (_fieldCard as () => CardT)();
-      return fieldCard;
+    let fieldCard = (desc?.get as any)?.[isField] as CardT | (() => CardT);
+    if (fieldCard) {
+      return "baseCard" in fieldCard ? fieldCard : (fieldCard as () => CardT)();
     }
     obj = Reflect.getPrototypeOf(obj);
   }
