--- conflicted
+++ resolved
@@ -272,11 +272,7 @@
     await renderCard(helloWorld, 'edit');
     assert.dom('[data-test-field="title"]').containsText('Title');
     assert.dom('[data-test-field="title"] input').hasValue('My Post');
-<<<<<<< HEAD
     assert.dom('[data-test-field="author"]').containsText('Author First Name'); // TODO: fix nested labels
-=======
-    assert.dom('[data-test-field="author"]').containsText('author firstName'); // Fix nested labels
->>>>>>> d4e015af
     assert.dom('[data-test-field="author"] input').hasValue('Arthur');
 
     await fillIn('[data-test-field="title"] input', 'New Post');
