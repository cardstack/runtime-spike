--- conflicted
+++ resolved
@@ -12,11 +12,7 @@
 import RouterService from '@ember/routing/router-service';
 import LoaderService from '../services/loader-service';
 import { importResource } from '../resources/import';
-import {
-  LooseSingleCardDocument,
-  isSingleCardDocument,
-  baseRealm,
-} from '@cardstack/runtime-common';
+import { LooseSingleCardDocument,isSingleCardDocument, baseRealm } from '@cardstack/runtime-common';
 import type { Format } from 'https://cardstack.com/base/card-api';
 import type LocalRealm from '../services/local-realm';
 import { RenderedCard } from 'https://cardstack.com/base/render-card';
@@ -68,21 +64,9 @@
   @service declare router: RouterService;
   @service declare loaderService: LoaderService;
   @service declare localRealm: LocalRealm;
-<<<<<<< HEAD
   @tracked format: Format = !this.args.card.id ? 'edit' : this.args.selectedFormat ?? 'isolated';
   @tracked rendered: RenderedCard | undefined;
-  @tracked initialCardData: LooseCardDocument | undefined = undefined;
-=======
-  @tracked
-  format: Format = this.args.card.type === 'new' ? 'edit' : this.args.card.format ?? 'isolated';
-  @tracked
-  resetTime = Date.now();
-  @tracked
-  rendered: RenderedCard | undefined;
-  @tracked
-  initialCardData: LooseSingleCardDocument | undefined;
-  @tracked cardError: string | undefined;
->>>>>>> c29f70d2
+  @tracked initialCardData: LooseSingleCardDocument | undefined = undefined;
   private declare interval: ReturnType<typeof setInterval>;
   private lastModified: number | undefined;
   private apiModule = importResource(this, () => `${baseRealm.url}card-api`);
@@ -125,28 +109,7 @@
   }
 
   private _currentJSON(includeComputeds: boolean) {
-<<<<<<< HEAD
-    let json = {
-      data: this.api.serializeCard(this.card, { includeComputeds })
-    };
-    if (!isCardSingleResourceDocument(json)) {
-      throw new Error(`can't serialize card data for ${JSON.stringify(json)}`);
-=======
-    let json: LooseSingleCardDocument | undefined;
-    if (this.args.card.type === 'new') {
-      if (this.card === undefined) {
-        throw new Error('bug: this should never happen');
-      }
-      json = this.api.serializeCard(this.card, { includeComputeds });
-    } else {
-      if (this.card && this.initialCardData) {
-        json = this.api.serializeCard(this.card, { includeComputeds });
-      } else {
-        return undefined;
-      }
->>>>>>> c29f70d2
-    }
-    return json;
+    return this.api.serializeCard(this.card, { includeComputeds });
   }
 
   @cached
@@ -220,16 +183,7 @@
       },
     });
     let json = await response.json();
-<<<<<<< HEAD
-    if (!isCardSingleResourceDocument(json)) {
-=======
-    if (!response.ok) {
-      this.cardError = (json.errors as string[]).join();
-      return;
-    }
-    this.cardError = undefined;
     if (!isSingleCardDocument(json)) {
->>>>>>> c29f70d2
       throw new Error(`bug: server returned a non card document to us for ${url}`);
     }
     if (this.lastModified !== json.data.meta.lastModified) {
