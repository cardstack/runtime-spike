--- conflicted
+++ resolved
@@ -37,7 +37,7 @@
 export function serializedGet<CardT extends Constructable>(model: InstanceType<CardT>, fieldName: string ) {
   let { serialized, deserialized } = getOrCreateDataBuckets(model);
   let field = getField(model.constructor, fieldName);
-  let value = serialized.get(fieldName); 
+  let value = serialized.get(fieldName);
   if (value !== undefined) {
     return value;
   }
@@ -79,16 +79,10 @@
 export function contains<CardT extends Constructable>(card: CardT): CardInstanceType<CardT> {
   if (primitive in card) {
     return {
-<<<<<<< HEAD
-      setupField() {
-        let bucket = new WeakMap();
+      setupField(_instance: InstanceType<CardT>, fieldName: string) {
         let get = function(this: InstanceType<CardT>) {
-          return bucket.get(this);
-=======
-      setupField(_instance: InstanceType<CardT>, fieldName: string) {
-        let get = function(this: InstanceType<CardT>) { 
           let { serialized, deserialized } = getOrCreateDataBuckets(this);
-          let value = deserialized.get(fieldName); 
+          let value = deserialized.get(fieldName);
           let field = getField(this.constructor, fieldName);
           if (value !== undefined) {
             return value;
@@ -99,7 +93,6 @@
           }
           deserialized.set(fieldName, value);
           return value;
->>>>>>> eaeeab68
         };
         (get as any)[isField] = card;
         return {
@@ -119,7 +112,7 @@
         let instance = new card();
         let get = function(this: InstanceType<CardT>) {
           let { serialized, deserialized } = getOrCreateDataBuckets(this);
-          let value = deserialized.get(fieldName); 
+          let value = deserialized.get(fieldName);
           if (value !== undefined) {
             return value;
           }
@@ -222,7 +215,7 @@
   return (card as any).data;
 }
 
-export interface RenderOptions { 
+export interface RenderOptions {
   dataIsDeserialized?: boolean
 }
 
