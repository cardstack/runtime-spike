import { CardResource } from "./search-index";

// a card resource but with optional "id" and "type" props
export type LooseCardResource = Omit<CardResource, "id" | "type"> & {
  type?: "card";
  id?: string;
};

export interface LooseSingleCardDocument {
  data: LooseCardResource;
  included?: CardResource<Saved>[];
}

export { Deferred } from "./deferred";

export interface ResourceObject {
  type: string;
  attributes?: Record<string, any>;
  relationships?: Record<string, any>;
  meta?: Record<string, any>;
}

export interface ResourceObjectWithId extends ResourceObject {
  id: string;
}

export interface DirectoryEntryRelationship {
  links: {
    related: string;
  };
  meta: {
    kind: "directory" | "file";
  };
}
import { RealmPaths } from "./paths";
import { Query } from "./query";
export const baseRealm = new RealmPaths("https://cardstack.com/base/");
export { RealmPaths };

export const executableExtensions = [".js", ".gjs", ".ts", ".gts"];

import type { ExportedCardRef } from "./search-index";
export const catalogEntryRef: ExportedCardRef = {
  module: `${baseRealm.url}catalog-entry`,
  name: "CatalogEntry",
};
export const baseCardRef: ExportedCardRef = {
  module: `${baseRealm.url}card-api`,
  name: "Card",
};

<<<<<<< HEAD
=======
type Format = "isolated" | "embedded" | "edit";
export interface NewCardArgs {
  type: "new";
  realmURL: string;
  cardSource: ExportedCardRef;
  initialCardResource?: LooseCardResource;
}
export interface ExistingCardArgs {
  type: "existing";
  url: string;
  // this is just used for test fixture data. as soon as we
  // have an actual ember service for the API we should just
  //  mock that instead
  json?: LooseSingleCardDocument;
  format?: Format;
}

>>>>>>> c29f70d2
// From https://github.com/iliakan/detect-node
export const isNode =
  Object.prototype.toString.call(globalThis.process) === "[object process]";

/* Any new externally consumed modules should be added here,
 * along with the exports from the modules that are consumed.
 * These exports are paired with the host/app/app.ts which is
 * responsible for loading the external modules and making them
 * available in the window.RUNTIME_SPIKE_EXTERNALS Map. Any changes
 * to the externals below should also be reflected in the
 * host/app/app.ts file.
 */

export const externalsMap: Map<string, string[]> = new Map([
  [
    "@cardstack/runtime-common",
    [
      "Loader",
      "Deferred",
      "isCardResource",
      "isSingleCardDocument",
      "chooseCard",
      "baseCardRef",
      "isMetaFieldItem",
      "createNewCard",
    ],
  ],
  ["@glimmer/component", ["default"]],
  ["@ember/component", ["setComponentTemplate", "default"]],
  ["@ember/component/template-only", ["default"]],
  ["@ember/template-factory", ["createTemplateFactory"]],
  ["@glimmer/tracking", ["tracked"]],
  ["@ember/object", ["action", "get"]],
  ["@ember/helper", ["get", "fn"]],
  ["@ember/modifier", ["on"]],
  ["@ember/destroyable", ["registerDestructor"]],
  ["ember-resources", ["Resource", "useResource"]],
  ["ember-concurrency", ["task", "restartableTask"]],
  ["ember-concurrency-ts", ["taskFor"]],
  ["ember-modifier", ["default", "modifier"]],
  ["flat", ["flatten", "unflatten"]],
  ["lodash", ["flatMap", "startCase", "get", "set", "isEqual", "merge"]],
  ["tracked-built-ins", ["TrackedWeakMap"]],
  ["date-fns", ["parseISO", "format", "parse"]],
]);

export { Realm } from "./realm";
export { Loader } from "./loader";
export type { Kind, RealmAdapter, FileRef } from "./realm";

import type { CardRef, Saved } from "./search-index";
export type { CardRef };
export type {
  ExportedCardRef,
  CardResource,
  CardDocument,
  SingleCardDocument,
  Relationship,
  Meta,
} from "./search-index";
export {
  isMeta,
  isCardResource,
  isCardDocument,
  isCardCollectionDocument,
  isSingleCardDocument,
} from "./search-index";

// @ts-ignore tsc doesn't understand .gts files
import type CardAPI from "https://cardstack.com/base/card-api";
// @ts-ignore tsc doesn't understand .gts files
import type { Card } from "https://cardstack.com/base/card-api";
export { CardAPI, Card };

export interface CardChooser {
  chooseCard<T extends Card>(query: Query): Promise<undefined | T>;
}

export async function chooseCard<T extends Card>(
  query: Query
): Promise<undefined | T> {
  let here = globalThis as any;
  if (!here._CARDSTACK_CARD_CHOOSER) {
    throw new Error(
      `no cardstack card chooser is available in this environment`
    );
  }
  let chooser: CardChooser = here._CARDSTACK_CARD_CHOOSER;

  return await chooser.chooseCard<T>(query);
}

export interface CardCreator {
  create<T extends Card>(ref: ExportedCardRef): Promise<undefined | T>;
}

export async function createNewCard<T extends Card>(
  ref: ExportedCardRef
): Promise<undefined | T> {
  let here = globalThis as any;
  if (!here._CARDSTACK_CREATE_NEW_CARD) {
    throw new Error(
      `no cardstack card creator is available in this environment`
    );
  }
  let cardCreator: CardCreator = here._CARDSTACK_CREATE_NEW_CARD;

  return await cardCreator.create<T>(ref);
}

export function hasExecutableExtension(path: string): boolean {
  for (let extension of executableExtensions) {
    if (path.endsWith(extension)) {
      return true;
    }
  }
  return false;
}

export function trimExecutableExtension(url: URL): URL {
  for (let extension of executableExtensions) {
    if (url.href.endsWith(extension)) {
      return new URL(url.href.replace(new RegExp(`\\${extension}$`), ""));
    }
  }
  return url;
}

export function internalKeyFor(
  ref: CardRef,
  relativeTo: URL | undefined
): string {
  switch (ref.type) {
    case "exportedCard":
      let module = trimExecutableExtension(
        new URL(ref.module, relativeTo)
      ).href;
      return `${module}/${ref.name}`;
    case "ancestorOf":
      return `${internalKeyFor(ref.card, relativeTo)}/ancestor`;
    case "fieldOf":
      return `${internalKeyFor(ref.card, relativeTo)}/fields/${ref.field}`;
  }
}<|MERGE_RESOLUTION|>--- conflicted
+++ resolved
@@ -49,26 +49,6 @@
   name: "Card",
 };
 
-<<<<<<< HEAD
-=======
-type Format = "isolated" | "embedded" | "edit";
-export interface NewCardArgs {
-  type: "new";
-  realmURL: string;
-  cardSource: ExportedCardRef;
-  initialCardResource?: LooseCardResource;
-}
-export interface ExistingCardArgs {
-  type: "existing";
-  url: string;
-  // this is just used for test fixture data. as soon as we
-  // have an actual ember service for the API we should just
-  //  mock that instead
-  json?: LooseSingleCardDocument;
-  format?: Format;
-}
-
->>>>>>> c29f70d2
 // From https://github.com/iliakan/detect-node
 export const isNode =
   Object.prototype.toString.call(globalThis.process) === "[object process]";
