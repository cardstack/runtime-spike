--- conflicted
+++ resolved
@@ -1,18 +1,13 @@
 import { module, test } from 'qunit';
 import { setupRenderingTest } from 'ember-qunit';
 import { renderComponent } from '../../helpers/render-component';
-<<<<<<< HEAD
 import { Card, Signature, SchemaClass, contains } from 'runtime-spike/lib/card-api';
-import Component from '@glint/environment-ember-loose/glimmer-component';
+import Component from '@glimmer/component';
 import string from 'runtime-spike/lib/string-field';
 
 class SimpleSchema extends SchemaClass {
   @contains(string) title: string | undefined;
 }
-=======
-import { Card, Signature } from 'runtime-spike/lib/card-api';
-import Component from '@glimmer/component';
->>>>>>> 17a4a4a0
 
 module('Integration | card-basics', function (hooks) {
   setupRenderingTest(hooks);
