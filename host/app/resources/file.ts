import { Resource, useResource } from 'ember-resources';
import { service } from '@ember/service';
import { tracked } from '@glimmer/tracking';
import { restartableTask, TaskInstance } from 'ember-concurrency';
import { taskFor } from 'ember-concurrency-ts';
import { registerDestructor } from '@ember/destroyable';
import LoaderService from '../services/loader-service';

interface Args {
  named: {
    url: string;
    content: string | undefined;
    lastModified: string | undefined;
    onStateChange?: (state: FileResource['state']) => void;
    polling: 'off' | undefined;
  };
}

export type FileResource =
  | {
      state: 'server-error';
      url: string;
      loading: TaskInstance<void> | null;
    }
  | {
      state: 'not-found';
      url: string;
      loading: TaskInstance<void> | null;
    }
  | {
      state: 'ready';
      content: string;
      name: string;
      url: string;
      loading: TaskInstance<void> | null;
      write(content: string, flushLoader?: true): void;
      close(): void;
    };

class _FileResource extends Resource<Args> {
<<<<<<< HEAD
  // private interval: ReturnType<typeof setInterval>;
=======
  private interval: ReturnType<typeof setInterval> | undefined;
>>>>>>> d433167c
  private _url: string;
  private lastModified: string | undefined;
  private onStateChange?: ((state: FileResource['state']) => void) | undefined;
  @tracked content: string | undefined;
  @tracked state: FileResource['state'] = 'ready';
  @service declare loaderService: LoaderService;

  constructor(owner: unknown, args: Args) {
    super(owner, args);
    let { url, content, lastModified, onStateChange, polling } = args.named;
    this._url = url;
    this.onStateChange = onStateChange;
    if (content !== undefined) {
      this.content = content;
      this.lastModified = lastModified;
    } else {
      // get the initial content if we haven't already been seeded with initial content
      taskFor(this.read).perform();
    }
<<<<<<< HEAD
    // this.interval = setInterval(() => taskFor(this.read).perform(), 1000);
    // registerDestructor(this, () => clearInterval(this.interval));
=======
    if (polling !== 'off') {
      this.interval = setInterval(() => taskFor(this.read).perform(), 1000);
      registerDestructor(this, () => clearInterval(this.interval!));
    } else if (this.interval) {
      clearInterval(this.interval);
    }
>>>>>>> d433167c
  }

  get url() {
    return this._url;
  }

  get name() {
    return this._url.split('/').pop()!;
  }

  get loading() {
    return taskFor(this.read).last;
  }

  close() {
    if (this.interval) {
      clearInterval(this.interval);
    }
  }

  @restartableTask private async read() {
    let prevState = this.state;
    let response = await this.loaderService.loader.fetch(this.url, {
      headers: {
        Accept: 'application/vnd.card+source',
      },
    });
    if (!response.ok) {
      console.error(
        `Could not get file ${this.url}, status ${response.status}: ${
          response.statusText
        } - ${await response.text()}`
      );
      if (response.status === 404) {
        this.state = 'not-found';
      } else {
        this.state = 'server-error';
      }
      if (this.onStateChange && this.state !== prevState) {
        this.onStateChange(this.state);
      }
      return;
    }
    let lastModified = response.headers.get('last-modified') || undefined;
    if (this.lastModified === lastModified) {
      return;
    }
    this.lastModified = lastModified;
    this.content = await response.text();
    this.state = 'ready';
    if (this.onStateChange && this.state !== prevState) {
      this.onStateChange(this.state);
    }
  }

  async write(content: string, flushLoader?: true) {
    await taskFor(this.doWrite).perform(content);
    if (flushLoader) {
      this.loaderService.reset();
    }
  }

  @restartableTask private async doWrite(content: string) {
    let response = await this.loaderService.loader.fetch(this.url, {
      method: 'POST',
      headers: {
        Accept: 'application/vnd.card+source',
      },
      body: content,
    });
    if (!response.ok) {
      console.error(
        `Could not write file ${this.url}, status ${response.status}: ${
          response.statusText
        } - ${await response.text()}`
      );
      return;
    }
    if (this.state === 'not-found') {
      // TODO think about the "unauthorized" scenario
      throw new Error(
        'this should be impossible--we are creating the specified path'
      );
    }

    this.content = content;
    this.lastModified = response.headers.get('last-modified') || undefined;
  }
}

export function file(parent: object, args: () => Args['named']): FileResource {
  return useResource(parent, _FileResource, () => ({
    named: args(),
  })) as FileResource;
}<|MERGE_RESOLUTION|>--- conflicted
+++ resolved
@@ -38,11 +38,7 @@
     };
 
 class _FileResource extends Resource<Args> {
-<<<<<<< HEAD
-  // private interval: ReturnType<typeof setInterval>;
-=======
   private interval: ReturnType<typeof setInterval> | undefined;
->>>>>>> d433167c
   private _url: string;
   private lastModified: string | undefined;
   private onStateChange?: ((state: FileResource['state']) => void) | undefined;
@@ -62,17 +58,12 @@
       // get the initial content if we haven't already been seeded with initial content
       taskFor(this.read).perform();
     }
-<<<<<<< HEAD
-    // this.interval = setInterval(() => taskFor(this.read).perform(), 1000);
-    // registerDestructor(this, () => clearInterval(this.interval));
-=======
     if (polling !== 'off') {
       this.interval = setInterval(() => taskFor(this.read).perform(), 1000);
       registerDestructor(this, () => clearInterval(this.interval!));
     } else if (this.interval) {
       clearInterval(this.interval);
     }
->>>>>>> d433167c
   }
 
   get url() {
